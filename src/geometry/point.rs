--- conflicted
+++ resolved
@@ -50,13 +50,6 @@
     ")
     )
 )]
-<<<<<<< HEAD
-=======
-#[cfg_attr(
-    feature = "rkyv-serialize",
-    archive_attr(derive(bytecheck::CheckBytes))
-)]
->>>>>>> d24b5fb1
 pub struct OPoint<T: Scalar, D: DimName>
 where
     DefaultAllocator: Allocator<T, D>,
