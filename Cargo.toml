--- conflicted
+++ resolved
@@ -136,13 +136,8 @@
 lto = true
 
 [package.metadata.docs.rs]
-<<<<<<< HEAD
-# Enable certain features when building docs for docs.rs
-features = [ "proptest-support", "compare", "macros", "rand" ]
+# Enable all the features when building the docs on docs.rs
+all-features = true
 
 [patch.crates-io]
-num-complex = { git = "https://github.com/zyansheep/num-complex" }
-=======
-# Enable all the features when building the docs on docs.rs
-all-features = true
->>>>>>> d24b5fb1
+num-complex = { git = "https://github.com/zyansheep/num-complex" }